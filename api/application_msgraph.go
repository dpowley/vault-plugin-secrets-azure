package api

import (
	"context"
	"fmt"
	"net/http"
	"net/url"
	"time"

	"github.com/Azure/azure-sdk-for-go/services/preview/authorization/mgmt/2018-01-01-preview/authorization"
	"github.com/Azure/go-autorest/autorest"
	"github.com/Azure/go-autorest/autorest/azure"
	"github.com/Azure/go-autorest/autorest/date"
	"github.com/Azure/go-autorest/autorest/to"
	"github.com/hashicorp/go-multierror"
)

const (
	// DefaultGraphMicrosoftComURI is the default URI used for the service MS Graph API
	DefaultGraphMicrosoftComURI = "https://graph.microsoft.com"
)

var _ ApplicationsClient = (*AppClient)(nil)
var _ GroupsClient = (*AppClient)(nil)
var _ ServicePrincipalClient = (*AppClient)(nil)

type AppClient struct {
	client authorization.BaseClient
}

func NewMSGraphApplicationClient(subscriptionId string, userAgentExtension string, auth autorest.Authorizer) (*AppClient, error) {
	client := authorization.NewWithBaseURI(DefaultGraphMicrosoftComURI, subscriptionId)
	client.Authorizer = auth

	if userAgentExtension != "" {
		err := client.AddToUserAgent(userAgentExtension)
		if err != nil {
			return nil, fmt.Errorf("failed to add extension to user agent")
		}
	}

	ac := &AppClient{
		client: client,
	}
	return ac, nil
}

func (c *AppClient) AddToUserAgent(extension string) error {
	return c.client.AddToUserAgent(extension)
}

func (c *AppClient) GetApplication(ctx context.Context, applicationObjectID string) (result ApplicationResult, err error) {
	req, err := c.getApplicationPreparer(ctx, applicationObjectID)
	if err != nil {
		return result, autorest.NewErrorWithError(err, "provider", "GetApplication", nil, "Failure preparing request")
	}

	resp, err := c.getApplicationSender(req)
	if err != nil {
		result = ApplicationResult{
			Response: autorest.Response{Response: resp},
		}
		return result, autorest.NewErrorWithError(err, "provider", "GetApplication", resp, "Failure sending request")
	}

	result, err = c.getApplicationResponder(resp)
	if err != nil {
		return result, autorest.NewErrorWithError(err, "provider", "GetApplication", resp, "Failure responding to request")
	}

	return result, nil
<<<<<<< HEAD
}

type listApplicationsResponse struct {
	Value []ApplicationResult
}

func (c *AppClient) ListApplications(ctx context.Context, filter string) ([]ApplicationResult, error) {
	filterArgs := url.Values{}
	if filter != "" {
		filterArgs.Set("$filter", filter)
	}
	preparer := c.GetPreparer(
		autorest.AsGet(),
		autorest.WithPath(fmt.Sprintf("/v1.0/applications?%s", filterArgs.Encode())),
	)
	listAppResp := listApplicationsResponse{}
	err := c.SendRequest(ctx, preparer,
		azure.WithErrorUnlessStatusCode(http.StatusOK),
		autorest.ByUnmarshallingJSON(&listAppResp),
	)
	if err != nil {
		return nil, err
	}
	return listAppResp.Value, nil
=======
>>>>>>> a0aad3a1
}

// CreateApplication create a new Azure application object.
func (c *AppClient) CreateApplication(ctx context.Context, displayName string) (result ApplicationResult, err error) {
	req, err := c.createApplicationPreparer(ctx, displayName)
	if err != nil {
		return result, autorest.NewErrorWithError(err, "provider", "CreateApplication", nil, "Failure preparing request")
	}

	resp, err := c.createApplicationSender(req)
	if err != nil {
		result.Response = autorest.Response{Response: resp}
		return result, autorest.NewErrorWithError(err, "provider", "CreateApplication", resp, "Failure sending request")
	}

	result, err = c.createApplicationResponder(resp)
	if err != nil {
		return result, autorest.NewErrorWithError(err, "provider", "CreateApplication", resp, "Failure responding to request")

	}

	return result, nil
}

// DeleteApplication deletes an Azure application object.
// This will in turn remove the service principal (but not the role assignments).
func (c *AppClient) DeleteApplication(ctx context.Context, applicationObjectID string) (err error) {
	req, err := c.deleteApplicationPreparer(ctx, applicationObjectID)
	if err != nil {
		return autorest.NewErrorWithError(err, "provider", "DeleteApplication", nil, "Failure preparing request")
	}

	resp, err := c.deleteApplicationSender(req)
	if err != nil {
		return autorest.NewErrorWithError(err, "provider", "DeleteApplication", resp, "Failure sending request")
	}

<<<<<<< HEAD
	return autorest.Respond(
=======
	err = autorest.Respond(
>>>>>>> a0aad3a1
		resp,
		c.client.ByInspecting(),
		azure.WithErrorUnlessStatusCode(http.StatusNoContent, http.StatusNotFound),
		autorest.ByClosing())
<<<<<<< HEAD
=======
	return autorest.NewErrorWithError(err, "provider", "DeleteApplication", resp, "Failure responding to request")
>>>>>>> a0aad3a1
}

func (c *AppClient) AddApplicationPassword(ctx context.Context, applicationObjectID string, displayName string, endDateTime time.Time) (result PasswordCredentialResult, err error) {
	req, err := c.addPasswordPreparer(ctx, applicationObjectID, displayName, date.Time{endDateTime})
	if err != nil {
		return PasswordCredentialResult{}, autorest.NewErrorWithError(err, "provider", "AddApplicationPassword", nil, "Failure preparing request")
	}

	resp, err := c.addPasswordSender(req)
	if err != nil {
		result = PasswordCredentialResult{
			Response: autorest.Response{Response: resp},
		}
		return result, autorest.NewErrorWithError(err, "provider", "AddApplicationPassword", resp, "Failure sending request")
	}

	result, err = c.addPasswordResponder(resp)
	if err != nil {
		return result, autorest.NewErrorWithError(err, "provider", "AddApplicationPassword", resp, "Failure responding to request")
	}

	return result, nil
}

func (c *AppClient) RemoveApplicationPassword(ctx context.Context, applicationObjectID string, keyID string) (err error) {
	req, err := c.removePasswordPreparer(ctx, applicationObjectID, keyID)
	if err != nil {
		return autorest.NewErrorWithError(err, "provider", "RemoveApplicationPassword", nil, "Failure preparing request")
	}

	resp, err := c.removePasswordSender(req)
	if err != nil {
		return autorest.NewErrorWithError(err, "provider", "RemoveApplicationPassword", resp, "Failure sending request")
	}

	_, err = c.removePasswordResponder(resp)
	if err != nil {
		return autorest.NewErrorWithError(err, "provider", "RemoveApplicationPassword", resp, "Failure responding to request")
	}

	return nil
}

func (c AppClient) getApplicationPreparer(ctx context.Context, applicationObjectID string) (*http.Request, error) {
	pathParameters := map[string]interface{}{
		"applicationObjectId": autorest.Encode("path", applicationObjectID),
	}

	preparer := autorest.CreatePreparer(
		autorest.AsContentType("application/json; charset=utf-8"),
		autorest.AsGet(),
		autorest.WithBaseURL(c.client.BaseURI),
		autorest.WithPathParameters("/v1.0/applications/{applicationObjectId}", pathParameters),
		c.client.WithAuthorization())
	return preparer.Prepare((&http.Request{}).WithContext(ctx))
}

func (c AppClient) getApplicationSender(req *http.Request) (*http.Response, error) {
	sd := autorest.GetSendDecorators(req.Context(), autorest.DoRetryForStatusCodes(c.client.RetryAttempts, c.client.RetryDuration, autorest.StatusCodesForRetry...))
	return autorest.SendWithSender(c.client, req, sd...)
}

func (c AppClient) getApplicationResponder(resp *http.Response) (result ApplicationResult, err error) {
	err = autorest.Respond(
		resp,
		c.client.ByInspecting(),
		azure.WithErrorUnlessStatusCode(http.StatusOK),
		autorest.ByUnmarshallingJSON(&result),
		autorest.ByClosing())
	result.Response = autorest.Response{Response: resp}
	return result, err
}

func (c AppClient) addPasswordPreparer(ctx context.Context, applicationObjectID string, displayName string, endDateTime date.Time) (*http.Request, error) {
	pathParameters := map[string]interface{}{
		"applicationObjectId": autorest.Encode("path", applicationObjectID),
	}

	parameters := struct {
		PasswordCredential *PasswordCredential `json:"passwordCredential"`
	}{
		PasswordCredential: &PasswordCredential{
			DisplayName: to.StringPtr(displayName),
			EndDate:     &endDateTime,
		},
	}

	preparer := autorest.CreatePreparer(
		autorest.AsContentType("application/json; charset=utf-8"),
		autorest.AsPost(),
		autorest.WithBaseURL(c.client.BaseURI),
		autorest.WithPathParameters("/v1.0/applications/{applicationObjectId}/addPassword", pathParameters),
		autorest.WithJSON(parameters),
		c.client.WithAuthorization())
	return preparer.Prepare((&http.Request{}).WithContext(ctx))
}

func (c AppClient) addPasswordSender(req *http.Request) (*http.Response, error) {
	sd := autorest.GetSendDecorators(req.Context(), autorest.DoRetryForStatusCodes(c.client.RetryAttempts, c.client.RetryDuration, autorest.StatusCodesForRetry...))
	return autorest.SendWithSender(c.client, req, sd...)
}

func (c AppClient) addPasswordResponder(resp *http.Response) (result PasswordCredentialResult, err error) {
	err = autorest.Respond(
		resp,
		c.client.ByInspecting(),
		azure.WithErrorUnlessStatusCode(http.StatusOK),
		autorest.ByUnmarshallingJSON(&result),
		autorest.ByClosing())
	result.Response = autorest.Response{Response: resp}
	return result, err
}

func (c AppClient) removePasswordPreparer(ctx context.Context, applicationObjectID string, keyID string) (*http.Request, error) {
	pathParameters := map[string]interface{}{
		"applicationObjectId": autorest.Encode("path", applicationObjectID),
	}

	parameters := struct {
		KeyID string `json:"keyId"`
	}{
		KeyID: keyID,
	}

	preparer := autorest.CreatePreparer(
		autorest.AsContentType("application/json; charset=utf-8"),
		autorest.AsPost(),
		autorest.WithBaseURL(c.client.BaseURI),
		autorest.WithPathParameters("/v1.0/applications/{applicationObjectId}/removePassword", pathParameters),
		autorest.WithJSON(parameters),
		c.client.WithAuthorization())
	return preparer.Prepare((&http.Request{}).WithContext(ctx))
}

func (c AppClient) removePasswordSender(req *http.Request) (*http.Response, error) {
	sd := autorest.GetSendDecorators(req.Context(), autorest.DoRetryForStatusCodes(c.client.RetryAttempts, c.client.RetryDuration, autorest.StatusCodesForRetry...))
	return autorest.SendWithSender(c.client, req, sd...)
}

func (c AppClient) removePasswordResponder(resp *http.Response) (result autorest.Response, err error) {
	err = autorest.Respond(
		resp,
		c.client.ByInspecting(),
		azure.WithErrorUnlessStatusCode(http.StatusNoContent),
		autorest.ByUnmarshallingJSON(&result),
		autorest.ByClosing())
	result.Response = resp
	return result, err
}

func (c AppClient) createApplicationPreparer(ctx context.Context, displayName string) (*http.Request, error) {
	parameters := struct {
		DisplayName *string `json:"displayName"`
	}{
		DisplayName: to.StringPtr(displayName),
	}

	preparer := autorest.CreatePreparer(
		autorest.AsContentType("application/json; charset=utf-8"),
		autorest.AsPost(),
		autorest.WithBaseURL(c.client.BaseURI),
		autorest.WithPath("/v1.0/applications"),
		autorest.WithJSON(parameters),
		c.client.WithAuthorization())
	return preparer.Prepare((&http.Request{}).WithContext(ctx))
}

func (c AppClient) createApplicationSender(req *http.Request) (*http.Response, error) {
	sd := autorest.GetSendDecorators(req.Context(), autorest.DoRetryForStatusCodes(c.client.RetryAttempts, c.client.RetryDuration, autorest.StatusCodesForRetry...))
	return autorest.SendWithSender(c.client, req, sd...)
}

func (c AppClient) createApplicationResponder(resp *http.Response) (result ApplicationResult, err error) {
	err = autorest.Respond(
		resp,
		c.client.ByInspecting(),
		azure.WithErrorUnlessStatusCode(http.StatusCreated),
		autorest.ByUnmarshallingJSON(&result),
		autorest.ByClosing())
	result.Response = autorest.Response{Response: resp}
	return result, nil
}

func (c AppClient) deleteApplicationPreparer(ctx context.Context, applicationObjectID string) (*http.Request, error) {
	pathParameters := map[string]interface{}{
		"applicationObjectId": autorest.Encode("path", applicationObjectID),
	}

	preparer := autorest.CreatePreparer(
		autorest.AsContentType("application/json; charset=utf-8"),
		autorest.AsDelete(),
		autorest.WithBaseURL(c.client.BaseURI),
		autorest.WithPathParameters("/v1.0/applications/{applicationObjectId}", pathParameters),
		c.client.WithAuthorization())
	return preparer.Prepare((&http.Request{}).WithContext(ctx))
}

func (c AppClient) deleteApplicationSender(req *http.Request) (*http.Response, error) {
	sd := autorest.GetSendDecorators(req.Context(), autorest.DoRetryForStatusCodes(c.client.RetryAttempts, c.client.RetryDuration, autorest.StatusCodesForRetry...))
	return autorest.SendWithSender(c.client, req, sd...)
}

func (c AppClient) AddGroupMember(ctx context.Context, groupObjectID string, memberObjectID string) error {
	if groupObjectID == "" {
		return fmt.Errorf("missing groupObjectID")
	}
	pathParams := map[string]interface{}{
		"groupObjectID": groupObjectID,
	}
	body := map[string]interface{}{
		"@odata.id": fmt.Sprintf("%s/v1.0/directoryObjects/%s", DefaultGraphMicrosoftComURI, memberObjectID),
	}
	preparer := c.GetPreparer(
		autorest.AsPost(),
		autorest.WithPathParameters("/v1.0/groups/{groupObjectID}/members/$ref", pathParams),
		autorest.WithJSON(body),
	)
	return c.SendRequest(ctx, preparer, azure.WithErrorUnlessStatusCode(http.StatusOK, http.StatusNoContent))
}

func (c AppClient) RemoveGroupMember(ctx context.Context, groupObjectID, memberObjectID string) error {
	if groupObjectID == "" {
		return fmt.Errorf("missing groupObjectID")
	}
	if memberObjectID == "" {
		return fmt.Errorf("missing memberObjectID")
	}
	pathParams := map[string]interface{}{
		"groupObjectID":  groupObjectID,
		"memberObjectID": memberObjectID,
	}

	preparer := c.GetPreparer(
		autorest.AsDelete(),
		autorest.WithPathParameters("/v1.0/groups/{groupObjectID}/members/{memberObjectID}/$ref", pathParams),
	)
	return c.SendRequest(ctx, preparer, azure.WithErrorUnlessStatusCode(http.StatusOK, http.StatusNoContent))
}

// groupResponse is a struct representation of the data we care about coming back from
// the ms-graph API. This is not the same as `Group` because this information is
// slightly different from the AAD implementation and there should be an abstraction
// between the ms-graph API itself and the API this package presents.
type groupResponse struct {
	ID          string `json:"id"`
	DisplayName string `json:"displayName"`
}

func (c AppClient) GetGroup(ctx context.Context, groupID string) (result Group, err error) {
	if groupID == "" {
		return Group{}, fmt.Errorf("missing groupID")
	}
	pathParams := map[string]interface{}{
		"groupID": groupID,
	}

	preparer := c.GetPreparer(
		autorest.AsGet(),
		autorest.WithPathParameters("/v1.0/groups/{groupID}", pathParams),
	)

	groupResp := groupResponse{}
	err = c.SendRequest(ctx, preparer,
		azure.WithErrorUnlessStatusCode(http.StatusOK, http.StatusNoContent),
		autorest.ByUnmarshallingJSON(&groupResp),
	)
	if err != nil {
		return Group{}, err
	}

	group := Group{
		ID:          groupResp.ID,
		DisplayName: groupResp.DisplayName,
	}

	return group, nil
}

// listGroupsResponse is a struct representation of the data we care about
// coming back from the ms-graph API
type listGroupsResponse struct {
	Groups []groupResponse `json:"value"`
}

func (c AppClient) ListGroups(ctx context.Context, filter string) (result []Group, err error) {
	filterArgs := url.Values{}
	if filter != "" {
		filterArgs.Set("$filter", filter)
	}

	preparer := c.GetPreparer(
		autorest.AsGet(),
		autorest.WithPath(fmt.Sprintf("/v1.0/groups?%s", filterArgs.Encode())),
	)

	respBody := listGroupsResponse{}
	err = c.SendRequest(ctx, preparer,
		azure.WithErrorUnlessStatusCode(http.StatusOK, http.StatusNoContent),
		autorest.ByUnmarshallingJSON(&respBody),
	)
	if err != nil {
		return nil, err
	}

	groups := []Group{}
	for _, rawGroup := range respBody.Groups {
		if rawGroup.ID == "" {
			return nil, fmt.Errorf("missing group ID from response")
		}

		group := Group{
			ID:          rawGroup.ID,
			DisplayName: rawGroup.DisplayName,
		}
		groups = append(groups, group)
	}
	return groups, nil
}

func (c *AppClient) CreateServicePrincipal(ctx context.Context, appID string, startDate time.Time, endDate time.Time) (spID string, password string, err error) {
	spID, err = c.createServicePrincipal(ctx, appID)
	if err != nil {
		return "", "", err
	}
	password, err = c.setPasswordForServicePrincipal(ctx, spID, startDate, endDate)
	if err != nil {
		dErr := c.deleteServicePrincipal(ctx, spID)
		merr := multierror.Append(err, dErr)
		return "", "", merr.ErrorOrNil()
	}
	return spID, password, nil
}

func (c *AppClient) createServicePrincipal(ctx context.Context, appID string) (id string, err error) {
	body := map[string]interface{}{
		"appId":          appID,
		"accountEnabled": true,
	}
	preparer := c.GetPreparer(
		autorest.AsPost(),
		autorest.WithPath("/v1.0/servicePrincipals"),
		autorest.WithJSON(body),
	)

	respBody := createServicePrincipalResponse{}
	err = c.SendRequest(ctx, preparer,
		autorest.WithErrorUnlessStatusCode(http.StatusOK, http.StatusCreated),
		autorest.ByUnmarshallingJSON(&respBody),
	)
	if err != nil {
		return "", err
	}

	return respBody.ID, nil
}

func (c *AppClient) setPasswordForServicePrincipal(ctx context.Context, spID string, startDate time.Time, endDate time.Time) (password string, err error) {
	pathParams := map[string]interface{}{
		"id": spID,
	}
	reqBody := map[string]interface{}{
		"startDateTime": startDate.UTC().Format("2006-01-02T15:04:05Z"),
		"endDateTime":   startDate.UTC().Format("2006-01-02T15:04:05Z"),
	}

	preparer := c.GetPreparer(
		autorest.AsPost(),
		autorest.WithPathParameters("/v1.0/servicePrincipals/{id}/addPassword", pathParams),
		autorest.WithJSON(reqBody),
	)

	respBody := PasswordCredential{}
	err = c.SendRequest(ctx, preparer,
		autorest.WithErrorUnlessStatusCode(http.StatusOK, http.StatusNoContent),
		autorest.ByUnmarshallingJSON(&respBody),
	)
	if err != nil {
		return "", err
	}
	return *respBody.SecretText, nil
}

type createServicePrincipalResponse struct {
	ID string `json:"id"`
}

func (c *AppClient) deleteServicePrincipal(ctx context.Context, spID string) error {
	pathParams := map[string]interface{}{
		"id": spID,
	}

	preparer := c.GetPreparer(
		autorest.AsDelete(),
		autorest.WithPathParameters("/v1.0/servicePrincipals/{id}", pathParams),
	)

	return c.SendRequest(ctx, preparer, autorest.WithErrorUnlessStatusCode(http.StatusOK, http.StatusNoContent))
}

func (c *AppClient) GetPreparer(prepareDecorators ...autorest.PrepareDecorator) autorest.Preparer {
	decs := []autorest.PrepareDecorator{
		autorest.AsContentType("application/json; charset=utf-8"),
		autorest.WithBaseURL(c.client.BaseURI),
		c.client.WithAuthorization(),
	}
	decs = append(decs, prepareDecorators...)
	preparer := autorest.CreatePreparer(decs...)
	return preparer
}

func (c *AppClient) SendRequest(ctx context.Context, preparer autorest.Preparer, respDecs ...autorest.RespondDecorator) error {
	req, err := preparer.Prepare((&http.Request{}).WithContext(ctx))
	if err != nil {
		return err
	}

	sender := autorest.GetSendDecorators(req.Context(),
		autorest.DoRetryForStatusCodes(c.client.RetryAttempts, c.client.RetryDuration, autorest.StatusCodesForRetry...),
	)
	resp, err := autorest.SendWithSender(c.client, req, sender...)
	if err != nil {
		return err
	}

	// Put ByInspecting() before any provided decorators
	respDecs = append([]autorest.RespondDecorator{c.client.ByInspecting()}, respDecs...)
	respDecs = append(respDecs, autorest.ByClosing())

	return autorest.Respond(resp, respDecs...)
}<|MERGE_RESOLUTION|>--- conflicted
+++ resolved
@@ -69,7 +69,6 @@
 	}
 
 	return result, nil
-<<<<<<< HEAD
 }
 
 type listApplicationsResponse struct {
@@ -94,8 +93,6 @@
 		return nil, err
 	}
 	return listAppResp.Value, nil
-=======
->>>>>>> a0aad3a1
 }
 
 // CreateApplication create a new Azure application object.
@@ -133,19 +130,12 @@
 		return autorest.NewErrorWithError(err, "provider", "DeleteApplication", resp, "Failure sending request")
 	}
 
-<<<<<<< HEAD
-	return autorest.Respond(
-=======
 	err = autorest.Respond(
->>>>>>> a0aad3a1
 		resp,
 		c.client.ByInspecting(),
 		azure.WithErrorUnlessStatusCode(http.StatusNoContent, http.StatusNotFound),
 		autorest.ByClosing())
-<<<<<<< HEAD
-=======
 	return autorest.NewErrorWithError(err, "provider", "DeleteApplication", resp, "Failure responding to request")
->>>>>>> a0aad3a1
 }
 
 func (c *AppClient) AddApplicationPassword(ctx context.Context, applicationObjectID string, displayName string, endDateTime time.Time) (result PasswordCredentialResult, err error) {
